--- conflicted
+++ resolved
@@ -637,32 +637,16 @@
     }
 }
 
-<<<<<<< HEAD
-
-void FirewireVideo::SetShutterTime(float shutter)
-{
-
-    err = dc1394_feature_set_absolute_value(camera,DC1394_FEATURE_SHUTTER,shutter);
+void FirewireVideo::SetShutterTimeQuant(int shutter)
+{
+    // TODO: Set mode as well
+
+    err = dc1394_feature_set_value(camera,DC1394_FEATURE_SHUTTER,shutter);
 
     if( err != DC1394_SUCCESS )
         throw VideoException("Failed to set shutter");
-
-
-}
-
-
-void FirewireVideo::SetShutterTimeQuant(int shutter)
-{
-
-    err = dc1394_feature_set_value(camera,DC1394_FEATURE_SHUTTER,shutter);
-
-    if( err != DC1394_SUCCESS )
-        throw VideoException("Failed to set shutter");
-
-
-}
-
-=======
+}
+
 float FirewireVideo::GetGain() const
 {
     float gain;
@@ -683,7 +667,6 @@
 }
 
 
->>>>>>> 92f46323
 float FirewireVideo::GetShutterTime() const
 {
     float shutter;
