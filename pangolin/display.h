--- conflicted
+++ resolved
@@ -263,13 +263,9 @@
 
   struct Handler3D : Handler
   {
-<<<<<<< HEAD
+
     Handler3D(OpenGlRenderState& cam_state, float trans_scale=0.01f)
-      : cam_state(&cam_state), hwin(3), tf(trans_scale), cameraspec(CameraSpecOpenGl) {};
-=======
-    Handler3D(OpenGlRenderState& cam_state)
-      : cam_state(&cam_state), /*hwin(3),*/ tf(0.01), cameraspec(CameraSpecOpenGl) {};
->>>>>>> 60607549
+      : cam_state(&cam_state), /*hwin(3),*/ tf(trans_scale), cameraspec(CameraSpecOpenGl) {};
 
     void SetOpenGlCamera();
     void Mouse(View&, int button, int state, int x, int y);
