/* This file is part of the Pangolin Project.
 * http://github.com/stevenlovegrove/Pangolin
 *
 * Copyright (c) 2013 Steven Lovegrove
 *
 * Permission is hereby granted, free of charge, to any person
 * obtaining a copy of this software and associated documentation
 * files (the "Software"), to deal in the Software without
 * restriction, including without limitation the rights to use,
 * copy, modify, merge, publish, distribute, sublicense, and/or sell
 * copies of the Software, and to permit persons to whom the
 * Software is furnished to do so, subject to the following
 * conditions:
 *
 * The above copyright notice and this permission notice shall be
 * included in all copies or substantial portions of the Software.
 *
 * THE SOFTWARE IS PROVIDED "AS IS", WITHOUT WARRANTY OF ANY KIND,
 * EXPRESS OR IMPLIED, INCLUDING BUT NOT LIMITED TO THE WARRANTIES
 * OF MERCHANTABILITY, FITNESS FOR A PARTICULAR PURPOSE AND
 * NONINFRINGEMENT. IN NO EVENT SHALL THE AUTHORS OR COPYRIGHT
 * HOLDERS BE LIABLE FOR ANY CLAIM, DAMAGES OR OTHER LIABILITY,
 * WHETHER IN AN ACTION OF CONTRACT, TORT OR OTHERWISE, ARISING
 * FROM, OUT OF OR IN CONNECTION WITH THE SOFTWARE OR THE USE OR
 * OTHER DEALINGS IN THE SOFTWARE.
 */

#pragma once

#include <pangolin/image/managed_image.h>
#include <pangolin/image/pixel_format.h>

namespace pangolin {

struct TypedImage : public ManagedImage<unsigned char>
{
    typedef ManagedImage<unsigned char> Base;

    inline TypedImage()
        : Base()
    {
    }

<<<<<<< HEAD
    inline TypedImage(unsigned int w, unsigned int h, const PixelFormat& fmt)
        : Base(w,h,w*fmt.bpp/8), fmt(fmt)
=======
    inline TypedImage(size_t w, size_t h, const PixelFormat& fmt)
        : ManagedImage<unsigned char>(w,h,w*fmt.bpp/8), fmt(fmt)
>>>>>>> 08587edb
    {
    }

    inline TypedImage(size_t w, size_t h, const PixelFormat& fmt, size_t pitch )
        : Base(w,h, pitch), fmt(fmt)
    {
    }

    inline
    void Reinitialise(size_t w, size_t h, const PixelFormat& fmt)
    {
        Base::Reinitialise(w, h, w*fmt.bpp/8);
        this->fmt = fmt;
    }

    inline
    void Reinitialise(size_t w, size_t h, const PixelFormat& fmt, size_t pitch)
    {
        Base::Reinitialise(w, h, pitch);
        this->fmt = fmt;
    }

    // Not copy constructable
    inline
    TypedImage( const TypedImage& other ) = delete;

    // Move constructor
    inline
    TypedImage(TypedImage&& img)
    {
        *this = std::move(img);
    }

    // Move asignment
    inline
    void operator=(TypedImage&& img)
    {
        fmt = img.fmt;
        Base::operator =( std::move(img));
    }


    PixelFormat fmt;
};

}<|MERGE_RESOLUTION|>--- conflicted
+++ resolved
@@ -41,13 +41,8 @@
     {
     }
 
-<<<<<<< HEAD
-    inline TypedImage(unsigned int w, unsigned int h, const PixelFormat& fmt)
+    inline TypedImage(size_t w, size_t h, const PixelFormat& fmt)
         : Base(w,h,w*fmt.bpp/8), fmt(fmt)
-=======
-    inline TypedImage(size_t w, size_t h, const PixelFormat& fmt)
-        : ManagedImage<unsigned char>(w,h,w*fmt.bpp/8), fmt(fmt)
->>>>>>> 08587edb
     {
     }
 
